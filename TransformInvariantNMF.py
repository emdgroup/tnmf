"""
Author: Adrian Sosic
"""

import logging
import numpy as np
import matplotlib.pyplot as plt
import logging
from numpy.lib.stride_tricks import as_strided
import logging
from scipy.fft import rfftn, irfftn, next_fast_len
from scipy.ndimage import convolve1d
from opt_einsum import contract
from itertools import product
from abc import ABC
from utils import normalize, shift
from typing import Optional, Tuple
plt.style.use('seaborn')

# TODO: replace 'matrix' with 'tensor' in docstrings
# TODO: indicate 'override' in subclasses
# TODO: refactor fft code parts into functions


class TransformInvariantNMF(ABC):
	"""Abstract base class for transform-invariant non-negative matrix factorization."""

	def __init__(
			self,
			atom_size: Optional[int],
			n_components: int = 10,
			sparsity_H: float = 0.1,
			refit_H: bool = True,
			n_iterations: int = 100,
			eps: float = 1e-9,
			logger: logging.Logger = None,
			verbose: int = 0,
	):
		"""
		Parameters
		----------
		atom_size : int
			Dimensionality of a single dictionary element.
		n_components : int
			Dictionary size (= number of dictionary elements).
		sparsity_H : float
			Regularization parameter for the activation tensor.
		refit_H : bool
			If True, the activation tensor gets refitted using the learned dictionary to mitigate amplitude bias.
		n_iterations : int
			Number of learning iterations.
		eps : float
			Small constant to avoid division by zero.
		logger : logging.Logger
			logging.Logger instance used for intermediate output
		verbose : int
			Verbosity level: 0 - show only errors, 1 - include warnings, 2 - include info, 3 - include debug messages
		"""
		# store parameters
		self.atom_size = atom_size
		self.n_components = n_components
		self.n_iterations = n_iterations
		self.sparsity = sparsity_H
		self.refit_H = refit_H

		# signal, reconstruction, factorization, and transformation matrices
		self.V = None
		self._R = None
		self._T = None
		self._W = None
		self._H = None

		# constant to avoid division by zero
		self.eps = eps

		# caching flags
		self._is_ready_R = False

		# logger - use default if nothing else is given
		self._logger = logger if logger is not None else logging.getLogger(self.__class__.__name__)
		self._logger.setLevel([logging.ERROR, logging.WARNING, logging.INFO, logging.DEBUG][verbose])

		# axis over which the dictionary matrix gets normalized
		self._normalization_dims = 0

		# logger - use default if nothing else is given
		self._logger = logger if logger is not None else logging.getLogger(self.__class__.__name__)
		self._logger.setLevel([logging.ERROR, logging.WARNING, logging.INFO, logging.DEBUG][verbose])

	@property
	def R(self) -> np.array:
		"""The reconstructed signal matrix."""
		if not self._is_ready_R:
			self._R = self._reconstruct()
			self._is_ready_R = True
		return self._R

	@property
	def W(self) -> np.array:
		"""The dictionary matrix."""
		return self._W

	@W.setter
	def W(self, W: np.array):
		self._W = W
		self._is_ready_R = False

	@property
	def H(self) -> np.array:
		"""The activation tensor."""
		return self._H

	@H.setter
	def H(self, H: np.array):
		self._H = H
		self._is_ready_R = False

	@property
	def n_dim(self) -> int:
		"""Number of input dimensions."""
		return self.V.shape[0]

	@property
	def n_signals(self) -> int:
		"""Number of input signals."""
		return self.V.shape[-1]
	
	@property
	def n_channels(self) -> int:
		"""Number of input channels."""
		return self.V.shape[-2]

	@property
	def n_transforms(self) -> int:
		"""Number of dictionary transforms."""
		return len(self._T)

	def _reconstruct(self) -> np.array:
		"""Reconstructs the signal matrix generically using transformation matrices."""
		return contract('tdh,hcm,tmn->dcn', self._T, self.W, self.H, optimize='optimal')

	def generate_transforms(self) -> np.array:
		"""Generates all dictionary transforms for the given signal matrix."""
		raise NotImplementedError

	def initialize(self, V):
		"""
		Stores the signal matrix and initialize the factorization (and transformation) matrices.

		Notation:
		---------
		d: number of input dimensions
		c: number of input channels
		n: number of input samples
		m: number of basis vectors (dictionary size)
		t: number of basis vector transforms (= 1 for standard NMF without transform invariance)
		h: number of basis vector dimensions (= d for standard NMF without transform invariance)

		Dimensions:
		-----------
		Signal matrix V: 		d x c x n
		Dictionary Matrix W: 	h x c x m
		Activation Tensor H: 	t x m x n
		Transformation Tensor:  t x d x h
		"""
		# store the signal matrix
		self.V = np.asarray(V)

		# if explicit transformation matrices are used, create and store them
		try:
			self._T = self.generate_transforms()
		except NotImplementedError:
			pass

		# initialize the factorization matrices
		self._init_factorization_matrices()

	def _init_factorization_matrices(self):
		"""Initializes the activation matrix and dictionary matrix."""
		# TODO: use clever scaling of tensors for initialization
		self.W = normalize(np.random.random([self.atom_size, self.n_channels, self.n_components]).astype(self.V.dtype), axis=self._normalization_dims)
		self.H = np.random.random([self.n_transforms, self.n_components, self.n_signals]).astype(self.V.dtype)

	def fit(self, V):
		"""Learns an NMF representation of a given signal matrix."""
		# initialize all matrices
		self.initialize(V)

		# TODO: define stopping criterion
		# iterate the multiplicative update rules
		for i in range(self.n_iterations):
			self._logger.info(f"Iteration: {i}\tReconstruction error: {self.reconstruction_error()}")
			self.update_H()
			self.update_W()

		# TODO: define stopping criterion
		# refit the activations using the learned dictionary
		if self.refit_H:
<<<<<<< HEAD
			self._logger.info("Refitting activation.")
=======
			self._logger.info("Refitting activations.")
>>>>>>> 45f68c07
			for i in range(10):
				self.update_H(sparsity=False)

		assert self.H.dtype == self.V.dtype
		assert self.W.dtype == self.V.dtype

		self._logger.info("NMF finished.")

	def reconstruction_error(self) -> float:
		"""Squared error between the input and its reconstruction."""
		return np.linalg.norm((self.V - self.R).ravel(), ord=2)

	def _reconstruction_gradient_H(self) -> (np.array, np.array):
		"""Positive and negative parts of the gradient of the reconstruction error w.r.t. the activation tensor."""
		TW = contract('tdh,hcm->tdcm', self._T, self.W, optimize='optimal')
		numer = contract('tdcm,dcn->tmn', TW, self.V, optimize='optimal')
		denum = contract('tdcm,dcn->tmn', TW, self.R, optimize='optimal')
		return numer, denum

	def _gradient_H(self, sparsity: bool = True) -> (np.array, np.array):
		"""
		Computes the positive and the negative parts of the energy gradient w.r.t. the activation tensor.

		Parameters
		----------
		sparsity : bool
			If True, the output includes the gradient of the sparsity regularization.

		Returns
		-------
		(numer, denum) : (np.array, np.array)
			The gradient components.
		"""
		# compute the gradients of the reconstruction error
		numer, denum = self._reconstruction_gradient_H()

		# add sparsity regularization
		if sparsity:
			denum = denum + self.sparsity

		return numer, denum

	def update_H(self, sparsity: bool = True):
		"""
		Multiplicative update of the activation tensor.

		Parameters
		----------
		sparsity : bool
			If True, sparsity regularization is applied.
		"""
		# compute the gradient components
		numer, denum = self._gradient_H(sparsity)

		# update the activation tensor
		self.H = self.H * (numer / (denum + self.eps))

	def _reconstruction_gradient_W(self) -> (np.array, np.array):
		"""Positive and negative parts of the gradient of the reconstruction error w.r.t. the dictionary matrix."""
		numer = contract('tdh,dcn,tmn->hcm', self._T, self.V, self.H, optimize='optimal')
		denum = contract('tdh,dcn,tmn->hcm', self._T, self.R, self.H, optimize='optimal')
		return numer, denum

	def update_W(self):
		"""Multiplicative update of the dictionary matrix."""
		# compute the gradients of the reconstruction error
		numer, denum = self._reconstruction_gradient_W()

		# update the dictionary matrix
		self.W = normalize(self.W * (numer / (denum + self.eps)), axis=self._normalization_dims)


class SparseNMF(TransformInvariantNMF):
	"""Class for sparse non-negative matrix factorization (special case of a transform invariant NMF with a single
	identity transformation and an atom size that equals the signal dimension)."""

	def __init__(self, **kwargs):
		super().__init__(atom_size=None, **kwargs)

	def initialize(self, X):
		"""Creates a TransformInvariantNMF where the atom size equals the signal size."""
		self.atom_size = np.shape(X)[0]
		super().initialize(X)

	def generate_transforms(self) -> np.array:
		"""No transformations are applied (achieved via a single identity transform)."""
		return np.eye(self.n_dim, dtype=self.V.dtype)[None, :, :]


class BaseShiftInvariantNMF(TransformInvariantNMF):
	"""Base class for shift-invariant non-negative matrix factorization."""

	def __init__(self, inhibition_range: Optional[int] = None, inhibition_strength: float = 0.1, **kwargs):
		"""
		Parameters
		----------
		inhibition_range : int
			Number of neighboring activation elements in each direction that exert an inhibitory effect.
			If 'None', the range is set to the minimal range that covers the size of a dictionary element.
		"""
		# set the basic parameters
		super().__init__(**kwargs)
		
		# default inhibition range = minimal range to cover the atom size
		if inhibition_range is None:
			inhibition_range = int(np.ceil(self.atom_size / 2))

		# store the inhibition parameters and construct the inhibition kernel
		self.inhibition_range = inhibition_range
		self.inhibition_strength = inhibition_strength
		self.kernel = 1 - ((np.arange(-inhibition_range, inhibition_range + 1) / inhibition_range) ** 2)

	@property
	def n_dim(self) -> Tuple[int]:
		"""Number of input dimensions."""
		return tuple(self.V.shape[:-2])

	@property
	def n_transforms(self) -> Tuple[int]:
		"""Number of dictionary transforms."""
		# TODO: inherit docstring from superclass
		return tuple(np.array(self.n_dim) + self.atom_size - 1)

	@property
	def n_shift_dimensions(self):
		"""The number of shift invariant input dimensions."""
		return self.V.ndim - 2

	@property
	def shift_dimensions(self):
		"""The dimension index of the shift invariant input dimensions."""
		return tuple(range(self.n_shift_dimensions))

	def initialize(self, V):
		assert np.isreal(V).all()
		super().initialize(V)
		self._normalization_dims = self.shift_dimensions

	def _init_factorization_matrices(self):
		"""Initializes the activation matrix and dictionary matrix."""
		# TODO: inherit docstring from superclass
		self.W = normalize(np.random.random([*[self.atom_size] * self.n_shift_dimensions, self.n_channels, self.n_components]).astype(self.V.dtype), axis=self._normalization_dims)
		self.H = np.random.random([*self.n_transforms, self.n_components, self.n_signals]).astype(self.V.dtype)

	def _gradient_H(self, sparsity: bool = True) -> (np.array, np.array):
		"""Computes the positive and the negative parts of the energy gradient w.r.t. the activation tensor."""
		# TODO: inherit docstring from superclass

		# compute the gradient w.r.t. the reconstruction and sparsity energies
		numer, denum = super()._gradient_H(sparsity)

		# add the inhibition gradient component
		if self.inhibition_range and self.inhibition_strength:
			inhibition = self.H.copy()
			for dim in self.shift_dimensions:
				inhibition = convolve1d(inhibition, self.kernel, axis=dim, mode='constant', cval=0.0)
			inhibition = inhibition - self.H
			denum = denum + self.inhibition_strength * inhibition

		return numer, denum


class ShiftInvariantNMF(BaseShiftInvariantNMF, ABC):
	"""Wrapper class for shift-invariant non-negative matrix factorization."""

	def __new__(cls, explicit_transforms: bool = False, **kwargs):
		if explicit_transforms:
			return ExplicitShiftInvariantNMF(**kwargs)
		else:
			return ImplicitShiftInvariantNMF(**kwargs)


class ExplicitShiftInvariantNMF(BaseShiftInvariantNMF):
	"""Class for shift-invariant non-negative matrix factorization that computes the involved transform operations
	explicitly via transformation matrices."""

	def initialize(self, V):
		if V.ndim > 3:
			raise ValueError("'ExplicitShiftInvariantNMF' currently supports (multi-channel) 1-D signals only. "
							 "For higher-dimensional signals, use 'ImplicitShiftInvariantNMF'.")
		super().__init__(V)

	def generate_transforms(self) -> np.array:
		"""Generates all possible shift matrices for the signal dimension and given atom size."""
		# assert that the dictionary elements are at most as large as the signal
		assert self.atom_size <= self.n_dim

		# create the transformation that places the dictionary element at the beginning, and then shift it
		base_array = np.hstack([np.eye(self.atom_size, dtype=self.V.dtype),
								np.zeros([self.atom_size, self.n_dim - self.atom_size], dtype=self.V.dtype)])
		T = np.array([shift(base_array, s).T for s in range(-self.atom_size + 1, self.n_dim)], dtype=self.V.dtype)
		return T


class ImplicitShiftInvariantNMF(BaseShiftInvariantNMF):
	"""Class for shift-invariant non-negative matrix factorization that computes the involved transform operations
	implicitly via correlation/convolution."""

	# TODO: switch original/frequency domains only on demand via setter/getters

	def __init__(self, use_fft=True, **kwargs):
		super().__init__(**kwargs)
		self._use_fft = use_fft
		self._logger.debug(f'Using the {"FFT" if self._use_fft else "non-FFT"} implementation.')
<<<<<<< HEAD
		self._cache = {}

	def initialize(self, V):
		super().initialize(V)
		self._init_cache()

	def _init_cache(self):
		"""Caches several fitting related variables."""
		cache = {}

		if self._use_fft:
			# fft shape and functions
			cache['fft_shape'] = [next_fast_len(s) for s in np.array(self.V.shape[:self.n_shift_dimensions]) + np.array(self.H.shape[:self.n_shift_dimensions]) - 1]
			cache['fft_fun'] = lambda x: rfftn(x, axes=self.shift_dimensions, s=cache['fft_shape'], workers=-1)
			cache['ifft_fun'] = lambda x: irfftn(x, axes=self.shift_dimensions, s=cache['fft_shape'], workers=-1)

			# transformed input
			cache['V_fft'] = cache['fft_fun'](self.V)

			# fft details: reconstruction
			lower_idx = np.array(self.W.shape[:self.n_shift_dimensions]) - 1
			upper_idx = np.array(self.V.shape[:self.n_shift_dimensions]) + np.array(self.W.shape[:self.n_shift_dimensions]) - 1
			slices = tuple(slice(lower, upper) for lower, upper in zip(lower_idx, upper_idx))
			cache[('W', 'H')] = {
				'contraction_string': '...cm,...mn->...cn',
				'slices': slices
			}

			# fft details: gradient H computation
			upper_idx = self.H.shape[:self.n_shift_dimensions]
			slices = tuple(slice(upper) for upper in upper_idx)
			cache[('V', 'W')] = {
				'contraction_string': '...cn,...cm->...mn',
				'slices': slices
			}
			cache[('R', 'W')] = cache[('V', 'W')]

			# fft details: gradient W computation
			lower_idx = np.array(self.V.shape[:self.n_shift_dimensions]) - 1
			upper_idx = np.array(self.V.shape[:self.n_shift_dimensions]) + np.array(self.W.shape[:self.n_shift_dimensions]) - 1
			slices = tuple(slice(lower, upper) for lower, upper in zip(lower_idx, upper_idx))
			cache[('V', 'H')] = {
				'contraction_string': '...cn,...mn->...cm',
				'slices': slices
			}
			cache[('R', 'H')] = cache[('V', 'H')]
		else:
			# zero-padding of the signal matrix for full-size correlation
			cache['pad_width'] = (*self.n_shift_dimensions * ((self.atom_size - 1,) * 2,), (0, 0), (0, 0))
			cache['V_padded'] = np.pad(self.V, pad_width=cache['pad_width'])

			# dimension labels of the data and reconstruction matrices
			cache['V_labels'] = ['d' + str(i) for i in self.shift_dimensions] + ['c', 'n']
			cache['W_labels'] = ['a' + str(i) for i in self.shift_dimensions] + ['c', 'm']
			cache['H_labels'] = ['d' + str(i) for i in self.shift_dimensions] + ['m', 'n']

			# dimension info for striding in gradient_H computation
			cache['X_strided_W_shape'] = (self.atom_size,) * self.n_shift_dimensions + self.H.shape[:-2] + self.V.shape[
																										   -2:]
			cache['X_strided_W_strides'] = cache['V_padded'].strides[:self.n_shift_dimensions] + cache[
				'V_padded'].strides
			cache['X_strided_W_labels'] = [s + str(i) for s, i in product(['a', 'd'], self.shift_dimensions)] + ['c',
																												 'n']

			# dimension info for striding in gradient_W computation
			cache['H_strided_V_shape'] = self.V.shape[:self.n_shift_dimensions] + (
			self.atom_size,) * self.n_shift_dimensions + self.H.shape[-2:]
			cache['H_strided_V_strides'] = self.H.strides[:self.n_shift_dimensions] + self.H.strides
			cache['H_strided_V_labels'] = [s + str(i) for s, i in product(['d', 'a'], self.shift_dimensions)] + ['m',
																												 'n']

			# dimension info for striding in reconstruction computation
			cache['H_strided_W_shape'] = (self.atom_size,) * self.n_shift_dimensions + self.V.shape[:-2] + self.H.shape[
																										   -2:]
			cache['H_strided_W_strides'] = self.H.strides[:self.n_shift_dimensions] + self.H.strides
			cache['H_strided_W_labels'] = [s + str(i) for s, i in product(['a', 'd'], self.shift_dimensions)] + ['m',
																												 'n']
		self._cache = cache
=======
>>>>>>> 45f68c07

	@property
	def V_fft(self):
		return self._cache['V_fft']

	@property
	def R_fft(self):
		return self._cache['fft_fun'](self.R)

	@property
	def W_fft(self):
		return self._cache['fft_fun'](self.W)

	@property
	def W_reversed_fft(self):
		return self._cache['fft_fun'](np.flip(self.W, axis=self.shift_dimensions))

	@property
	def H_fft(self):
		return self._cache['fft_fun'](self.H)

	@property
	def H_reversed_fft(self):
		return self._cache['fft_fun'](np.flip(self.H, axis=self.shift_dimensions))

	def _fft_convolve(self, arr1, arr2, flip_second=False):
		arr1_fft = getattr(self, arr1 + '_fft')
		if flip_second:
			arr2_fft = getattr(self, arr2 + '_reversed_fft')
		else:
			arr2_fft = getattr(self, arr2 + '_fft')
		result_fft = contract(self._cache[(arr1, arr2)]['contraction_string'], arr1_fft, arr2_fft)
		result_pad = self._cache['ifft_fun'](result_fft)
		result = result_pad[self._cache[(arr1, arr2)]['slices']]
		return result

	def _reconstruct(self) -> np.array:
		"""Reconstructs the signal matrix via (fft-)convolution."""
		if self._use_fft:
			R = self._fft_convolve('W', 'H')
		else:
			H_strided = as_strided(self.H, self._cache['H_strided_W_shape'], self._cache['H_strided_W_strides'], writeable=False)
			R = contract(H_strided, self._cache['H_strided_W_labels'], np.flip(self.W, self.shift_dimensions), self._cache['W_labels'], self._cache['V_labels'], optimize='optimal')
		return R

	def _reconstruction_gradient_H(self) -> np.array:
		"""Positive and negative parts of the gradient of the reconstruction error w.r.t. the activation tensor."""
		# TODO: inherit docstring from superclass
		if self._use_fft:
			numer = self._fft_convolve('V', 'W', flip_second=True)
			denum = self._fft_convolve('R', 'W', flip_second=True)
		else:
			V_padded = self._cache['V_padded']
			R_padded = np.pad(self.R, pad_width=self._cache['pad_width'])
			V_strided = as_strided(V_padded, self._cache['X_strided_W_shape'], self._cache['X_strided_W_strides'], writeable=False)
			R_strided = as_strided(R_padded, self._cache['X_strided_W_shape'], self._cache['X_strided_W_strides'], writeable=False)
			numer = contract(self.W, self._cache['W_labels'], V_strided, self._cache['X_strided_W_labels'], self._cache['H_labels'], optimize='optimal')
			denum = contract(self.W, self._cache['W_labels'], R_strided, self._cache['X_strided_W_labels'], self._cache['H_labels'], optimize='optimal')
		return numer, denum

	def _reconstruction_gradient_W(self) -> np.array:
		"""Positive and negative parts of the gradient of the reconstruction error w.r.t. the dictionary matrix."""
		# TODO: inherit docstring from superclass
		if self._use_fft:
			numer = self._fft_convolve('V', 'H', flip_second=True)
			denum = self._fft_convolve('R', 'H', flip_second=True)
		else:
			H_strided = as_strided(self.H, self._cache['H_strided_V_shape'], self._cache['H_strided_V_strides'], writeable=False)
			numer = np.flip(contract(H_strided, self._cache['H_strided_V_labels'], self.V, self._cache['V_labels'], self._cache['W_labels'], optimize='optimal'), axis=self.shift_dimensions)
			denum = np.flip(contract(H_strided, self._cache['H_strided_V_labels'], self.R, self._cache['V_labels'], self._cache['W_labels'], optimize='optimal'), axis=self.shift_dimensions)
		return numer, denum<|MERGE_RESOLUTION|>--- conflicted
+++ resolved
@@ -5,9 +5,7 @@
 import logging
 import numpy as np
 import matplotlib.pyplot as plt
-import logging
 from numpy.lib.stride_tricks import as_strided
-import logging
 from scipy.fft import rfftn, irfftn, next_fast_len
 from scipy.ndimage import convolve1d
 from opt_einsum import contract
@@ -76,10 +74,6 @@
 		# caching flags
 		self._is_ready_R = False
 
-		# logger - use default if nothing else is given
-		self._logger = logger if logger is not None else logging.getLogger(self.__class__.__name__)
-		self._logger.setLevel([logging.ERROR, logging.WARNING, logging.INFO, logging.DEBUG][verbose])
-
 		# axis over which the dictionary matrix gets normalized
 		self._normalization_dims = 0
 
@@ -196,11 +190,7 @@
 		# TODO: define stopping criterion
 		# refit the activations using the learned dictionary
 		if self.refit_H:
-<<<<<<< HEAD
-			self._logger.info("Refitting activation.")
-=======
 			self._logger.info("Refitting activations.")
->>>>>>> 45f68c07
 			for i in range(10):
 				self.update_H(sparsity=False)
 
@@ -405,7 +395,6 @@
 		super().__init__(**kwargs)
 		self._use_fft = use_fft
 		self._logger.debug(f'Using the {"FFT" if self._use_fft else "non-FFT"} implementation.')
-<<<<<<< HEAD
 		self._cache = {}
 
 	def initialize(self, V):
@@ -484,8 +473,6 @@
 			cache['H_strided_W_labels'] = [s + str(i) for s, i in product(['a', 'd'], self.shift_dimensions)] + ['m',
 																												 'n']
 		self._cache = cache
-=======
->>>>>>> 45f68c07
 
 	@property
 	def V_fft(self):
